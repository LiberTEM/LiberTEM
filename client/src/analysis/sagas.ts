--- conflicted
+++ resolved
@@ -7,98 +7,7 @@
 import { DatasetState, DatasetStatus } from '../messages';
 import { RootReducer } from '../store';
 import * as analysisActions from './actions';
-<<<<<<< HEAD
-import { AnalysisState, JobKind } from './types';
-
-
-// TODO: flip this around - create classes for each analysis type
-// classes should provide:
-//  + methods for default parameters
-//  + creation of a job from current parameters
-function getAnalysisDetails(analysisType: AnalysisTypes, dataset: DatasetOpen): AnalysisDetails {
-    const shape = dataset.params.shape;
-    const width = shape[3];
-    const height = shape[2];
-    const minLength = Math.min(width, height);
-
-    switch (analysisType) {
-        case AnalysisTypes.APPLY_DISK_MASK: {
-            return {
-                type: analysisType,
-                parameters: {
-                    shape: "disk",
-                    cx: width / 2,
-                    cy: height / 2,
-                    r: minLength / 2,
-                }
-            };
-        }
-        case AnalysisTypes.APPLY_RING_MASK: {
-            return {
-                type: analysisType,
-                parameters: {
-                    shape: "ring",
-                    cx: width / 2,
-                    cy: height / 2,
-                    ri: minLength / 4,
-                    ro: minLength / 2,
-                }
-            }
-        }
-        case AnalysisTypes.APPLY_FFT_MASK: {
-            return {
-                type: analysisType,
-                parameters: {
-                    shape: "ring",
-                    cx: width / 2,
-                    cy: height / 2,
-                    ri: minLength / 4,
-                    ro: minLength / 2,
-                }
-            }
-        }
-        case AnalysisTypes.CENTER_OF_MASS: {
-            return {
-                type: analysisType,
-                parameters: {
-                    shape: "com",
-                    cx: width / 2,
-                    cy: height / 2,
-                    r: minLength / 2,
-                },
-            };
-        }
-        case AnalysisTypes.APPLY_POINT_SELECTOR: {
-            return {
-                type: analysisType,
-                parameters: {
-                    shape: "point",
-                    cx: width / 2,
-                    cy: width / 2,
-                }
-            }
-        }
-        case AnalysisTypes.SUM_FRAMES: {
-            return {
-                type: AnalysisTypes.SUM_FRAMES,
-                parameters: {},
-            }
-        }
-        case AnalysisTypes.PICK_FRAME: {
-            return {
-                type: AnalysisTypes.PICK_FRAME,
-                parameters: {
-                    x: Math.round(width / 2),
-                    y: Math.round(height / 2),
-                }
-            }
-        }
-    }
-    return assertNotReached("unhandeled analysis type");
-}
-=======
 import { AnalysisState } from './types';
->>>>>>> 32e1f190
 
 function selectDataset(state: RootReducer, dataset: string) {
     return state.datasets.byId[dataset];
