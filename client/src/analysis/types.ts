import { AnalysisTypes, PickFrameDetails, SumFramesDetails } from "../messages";

export type AnalysisStatus = "busy" | "idle";

export type JobList = string[];

export type JobHistory = string[][];

export type FrameAnalysisDetails = PickFrameDetails | SumFramesDetails;

export interface Analysis {
    id: string,
    dataset: string,
    jobs: JobList,
    jobHistory: JobHistory,
    mainAnalysisType: AnalysisTypes,
}

export type AnalysisState = Analysis & {
};

interface AnalysisMetadataItem {
    long: string,
    short: string,
    showInUI: boolean,
}

export const AnalysisMetadata: { [s: string]: AnalysisMetadataItem } = {
    [AnalysisTypes.APPLY_RING_MASK]: {
        long: "Apply a ring mask with center cx, cy; inner radius ri, outer radius ro",
        short: "Ring",
        showInUI: true,
    },
    [AnalysisTypes.APPLY_DISK_MASK]: {
        long: "Apply a disk mask with center cx, cy; radius r",
        short: "Disk",
        showInUI: true,
    },
    [AnalysisTypes.CENTER_OF_MASS]: {
        long: "Compute the center of mass of all diffraction images",
        short: "Center of mass",
        showInUI: true,
    },
    [AnalysisTypes.APPLY_POINT_SELECTOR]: {
        long: "Create an image from a single pixel selected in the detector",
        short: "Point selection",
        showInUI: true,
    },
    [AnalysisTypes.SUM_FRAMES]: {
        long: "Create a sum of all detector frames",
        short: "Sum all frames",
        showInUI: false,
    },
    [AnalysisTypes.PICK_FRAME]: {
        long: "Pick a single frame",
        short: "Pick frame",
        showInUI: false,
    },
<<<<<<< HEAD

    [AnalysisTypes.APPLY_FFT_MASK]: {
        long: "Pick a single frame",
        short: "FFT",
        showInUI: true,
    },
    
    [AnalysisTypes.FFTSUM_FRAMES]: {
        long: "Create a sum of all detector frames",
        short: "Sum all frames",
        showInUI: false,
    }
=======
    [AnalysisTypes.RADIAL_FOURIER]: {
        long: "Compute a radial Fourier analysis",
        short: "Radial Fourier",
        showInUI: true,
    },
>>>>>>> 32e1f190
}<|MERGE_RESOLUTION|>--- conflicted
+++ resolved
@@ -56,7 +56,6 @@
         short: "Pick frame",
         showInUI: false,
     },
-<<<<<<< HEAD
 
     [AnalysisTypes.APPLY_FFT_MASK]: {
         long: "Pick a single frame",
@@ -68,12 +67,10 @@
         long: "Create a sum of all detector frames",
         short: "Sum all frames",
         showInUI: false,
-    }
-=======
+    },
     [AnalysisTypes.RADIAL_FOURIER]: {
         long: "Compute a radial Fourier analysis",
         short: "Radial Fourier",
         showInUI: true,
     },
->>>>>>> 32e1f190
 }