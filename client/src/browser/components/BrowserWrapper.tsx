--- conflicted
+++ resolved
@@ -24,15 +24,10 @@
 
 type MergedProps = ReturnType<typeof mapStateToProps> & DispatchProps<typeof mapDispatchToProps>;
 
-<<<<<<< HEAD
-const BrowserWrapper: React.SFC<MergedProps> = ({ isOpen, open}) => {
-    if (!isOpen) {
-=======
 const BrowserWrapper: React.SFC<MergedProps> = ({ formVisible, isOpen, open, busy }) => {
     if(formVisible || busy) {
         return null;
     } else if (!isOpen) {
->>>>>>> 50835416
         return (
                 <div style={{textAlign: 'center'}}>
                     <TopComponent />
@@ -48,13 +43,6 @@
             <FileBrowser />
         );
     }
-<<<<<<< HEAD
-    return (
-        <FileBrowser />
-    );
-    
-=======
->>>>>>> 50835416
 }
 
 export default connect(mapStateToProps, mapDispatchToProps)(BrowserWrapper)