import numpy as np

from libertem.viz import encode_image, visualize_simple, CMAP_CIRCULAR_DEFAULT


class AnalysisResult(object):
    """
    this class represents a single 2D image result
    """
    def __init__(self, raw_data, visualized, title, desc, key):
        self.raw_data = raw_data
        self.visualized = visualized
        self.title = title
        self.desc = desc
        self.key = key

    def __str__(self):
        result = ""
        for k in ("title", "desc", "key", "raw_data", "visualized"):
            result += "%s: %s\n" % (k, getattr(self, k))
        return result

    def __repr__(self):
        return "<AnalysisResult: %s>" % self.key

    def get_image(self, save_kwargs=None):
        return encode_image(self.visualized, save_kwargs=save_kwargs)


class AnalysisResultSet(object):
    def __init__(self, results):
        self.results = results

    def __repr__(self):
        return repr(self.results)

    def __getattr__(self, k):
        for result in self.results:
            if result.key == k:
                return result
        raise AttributeError("result with key '%s' not found, have: %s" % (
            k, ", ".join([r.key for r in self.results])
        ))

    def __getitem__(self, k):
        return self.results[k]

    def __len__(self):
        return len(self.results)


class BaseAnalysis(object):
    def __init__(self, dataset, parameters):
        self.dataset = dataset
        self.parameters = self.get_parameters(parameters)
        self.parameters.update(parameters)

    def get_results(self, job_results):
        """
        Parameters
        ----------
        job_results : list of :class:`~numpy.ndarray`
            raw results from the job

        Returns
        -------
        list of AnalysisResult
            one or more annotated results
        """
        raise NotImplementedError()

    def get_job(self):
        """
        Returns
        -------
        Job
            a Job instance
        """
        raise NotImplementedError()

<<<<<<< HEAD
    def get_complex_results(self, job_result, key_prefix, title, desc):
        magn = np.abs(job_result)
        angle = np.angle(job_result)
        wheel = CMAP_CIRCULAR_DEFAULT.rgb_from_vector((job_result.imag, job_result.real))
        return [
            # for compatability, the magnitude has key=key_prefix
            AnalysisResult(
                raw_data=magn,
                visualized=visualize_simple(magn),
                key=key_prefix,
                title="%s [magn]" % title,
                desc="%s [magn]" % desc,
            ),
            AnalysisResult(
                raw_data=job_result.real,
                visualized=visualize_simple(job_result.real),
                key="%s_real" % key_prefix,
                title="%s [real]" % title,
                desc="%s [real]" % desc,
            ),
            AnalysisResult(
                raw_data=job_result.imag,
                visualized=visualize_simple(job_result.imag),
                key="%s_imag" % key_prefix,
                title="%s [imag]" % title,
                desc="%s [imag]" % desc,
            ),
            AnalysisResult(
                raw_data=angle,
                visualized=visualize_simple(angle),
                key="%s_angle" % key_prefix,
                title="%s [angle]" % title,
                desc="%s [angle]" % desc,
            ),
            AnalysisResult(
                raw_data=job_result,
                visualized=wheel,
                key="%s_complex" % key_prefix,
                title="%s [complex]" % title,
                desc="%s [complex]" % desc,
            ),
        ]
=======
    def get_parameters(self, parameters):
        """
        Get analysis parameters. Override to set defaults
        """
        return parameters
>>>>>>> e5e07d3b
<|MERGE_RESOLUTION|>--- conflicted
+++ resolved
@@ -78,7 +78,6 @@
         """
         raise NotImplementedError()
 
-<<<<<<< HEAD
     def get_complex_results(self, job_result, key_prefix, title, desc):
         magn = np.abs(job_result)
         angle = np.angle(job_result)
@@ -121,10 +120,9 @@
                 desc="%s [complex]" % desc,
             ),
         ]
-=======
+
     def get_parameters(self, parameters):
         """
         Get analysis parameters. Override to set defaults
         """
-        return parameters
->>>>>>> e5e07d3b
+        return parameters