--- conflicted
+++ resolved
@@ -32,16 +32,11 @@
 
         (detector_y, detector_x) = self.dataset.raw_shape.sig
 
-<<<<<<< HEAD
-        cx = self.parameters.get('cx', detector_x / 2)
-        cy = self.parameters.get('cy', detector_y / 2)
-=======
         cx = self.parameters['cx']
         cy = self.parameters['cy']
 
         sig_shape = self.dataset.raw_shape.sig
         dtype = self.dtype
->>>>>>> e5e07d3b
 
         def _point_inner():
             a = sp.csr_matrix(([1], ([int(cy)], [int(cx)])),
