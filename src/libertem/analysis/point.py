import scipy.sparse as sp
from libertem.viz import visualize_simple
from .base import AnalysisResult, AnalysisResultSet
from .masks import BaseMasksAnalysis


class PointMaskAnalysis(BaseMasksAnalysis):
    def get_results(self, job_results):
        data = job_results[0]
        return AnalysisResultSet([
            AnalysisResult(raw_data=data, visualized=visualize_simple(data),
                           key="intensity", title="intensity",
                           desc="intensity of the integration over the selected point"),
        ])

    def get_use_sparse(self):
        return True

    def get_mask_factories(self):
<<<<<<< HEAD
        cx = self.parameters['cx']
        cy = self.parameters['cy']
        assert self.dataset.shape.sig.dims == 2, "can only handle 2D signals currently"
=======
        (detector_y, detector_x) = self.dataset.shape[2:]

        cx = self.parameters.get('x', detector_x / 2)
        cy = self.parameters.get('y', detector_y / 2)
>>>>>>> 0a86e0e3

        def _point_inner():
            a = sp.csr_matrix(([1], ([int(cy)], [int(cx)])),
                    dtype=self.dtype, shape=self.dataset.shape.sig)
            return a
        return [_point_inner]<|MERGE_RESOLUTION|>--- conflicted
+++ resolved
@@ -17,16 +17,13 @@
         return True
 
     def get_mask_factories(self):
-<<<<<<< HEAD
-        cx = self.parameters['cx']
-        cy = self.parameters['cy']
-        assert self.dataset.shape.sig.dims == 2, "can only handle 2D signals currently"
-=======
-        (detector_y, detector_x) = self.dataset.shape[2:]
+        if self.dataset.shape.sig.dims != 2:
+            raise ValueError("can only handle 2D signals currently")
+
+        (detector_y, detector_x) = self.dataset.shape.sig
 
         cx = self.parameters.get('x', detector_x / 2)
         cy = self.parameters.get('y', detector_y / 2)
->>>>>>> 0a86e0e3
 
         def _point_inner():
             a = sp.csr_matrix(([1], ([int(cy)], [int(cx)])),
