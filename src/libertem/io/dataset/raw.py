import os
import mmap
import warnings

import numpy as np

from libertem.common import Shape
from .base import (
    DataSet, DataSetException, DataSetMeta,
    Partition3D, File3D, FileSet3D, IOCaps,
)


class RawFile(File3D):
    def __init__(self, meta, path, enable_direct, enable_mmap):
        super().__init__()
        self._path = path
        self._meta = meta
        self._file = None
        self._mmap = None
        self._enable_direct = enable_direct
        self._enable_mmap = enable_mmap
        self._frame_size = self._meta.shape.sig.size * self._meta.raw_dtype.itemsize

    @property
    def num_frames(self):
        return self._meta.shape.flatten_nav()[0]

    @property
    def start_idx(self):
        return 0

    def open(self):
        if self._enable_direct:
            fh = os.open(self._path, os.O_RDONLY | os.O_DIRECT)
            f = open(fh, "rb", buffering=0)
        else:
            f = open(self._path, "rb")
        self._file = f
        if self._enable_mmap:
            raw_data = mmap.mmap(
                fileno=f.fileno(),
                length=self.num_frames * self._frame_size,
                offset=self.start_idx * self.num_frames,
                access=mmap.ACCESS_READ,
            )
            self._mmap = np.frombuffer(raw_data, dtype=self._meta.raw_dtype).reshape(
                (self.num_frames,) + tuple(self._meta.shape.sig)
            )

    def mmap(self):
        return self._mmap

    def close(self):
        self._file.close()

    def readinto(self, start, stop, out, crop_to=None):
        offset = start * self._frame_size
        try:
            self._file.seek(offset)
        except OSError as e:
            raise DataSetException("could not seek to offset {}: {}".format(offset, e)) from e
        readsize = (stop - start) * self._frame_size
        bytes_read = self._file.readinto(out)
        assert bytes_read == readsize


@IOCaps({IOCaps.MMAP, IOCaps.FULL_FRAMES, IOCaps.DIRECT})
class RawFileSet(FileSet3D):
    pass


class RawFileDataSet(DataSet):
<<<<<<< HEAD
    def __init__(self, path, scan_size, dtype, detector_size=None, enable_direct=False,
                 detector_size_raw=None, crop_detector_to=None, tileshape=None):
        # handle backwards-compatability:
        if tileshape is not None:
            warnings.warn("tileshape argument is deprecated, ignored", DeprecationWarning)

        if crop_detector_to is not None:
            warnings.warn("crop_detector_to and detector_size_raw are deprecated, "
                          "please specify detecros_size instead or use EMPAD DataSet",
                          DeprecationWarning)
            if detector_size is not None:
                raise ValueError("cannot specify both detector_size and crop_detector_to")
            if detector_size_raw != crop_detector_to:
                raise ValueError("RawFileDataSet can't crop detector anymore, "
                                 "please use EMPAD DataSet")
            detector_size = crop_detector_to

        self._path = path
        self._scan_size = tuple(scan_size)
        self._detector_size = tuple(detector_size)

        # FIXME: should we allow tuning this in some way? I don't like tuning it per-dataset;
        # maybe we can come up with something better. for now, set automatically.
        self._stackheight = None

=======
    def __init__(self, path, scan_size, dtype, detector_size_raw, crop_detector_to, tileshape=None):
        super().__init__()
        self._path = path
        self._scan_size = tuple(scan_size)
        assert len(detector_size_raw) == 2
        self._detector_size_raw = tuple(detector_size_raw)  # example: (130, 128)
        self._detector_size = tuple(crop_detector_to)                # example: (128, 128)
        if tileshape is None:
            # raw files are memory mapped -> works well with large tiles
            # (actual tiles are then as large as the partitions)
            tileshape = self._scan_size + self._detector_size
        self._tileshape = tuple(tileshape)
>>>>>>> 6f1dc4e3
        self._sig_dims = len(self._detector_size)
        shape = Shape(self._scan_size + self._detector_size, sig_dims=self._sig_dims)
        self._meta = DataSetMeta(
            shape=shape,
            raw_dtype=np.dtype(dtype)
        )
        self._filesize = None
        self._enable_direct = enable_direct

    def initialize(self):
        self._filesize = os.stat(self._path).st_size
        return self

    @property
    def dtype(self):
        return self._meta.raw_dtype

    @property
    def shape(self):
        return self._meta.shape

    def _get_fileset(self):
        return RawFileSet([
            RawFile(
                meta=self._meta,
                path=self._path,
                enable_direct=self._enable_direct,
                enable_mmap=not self._enable_direct,
            )
        ])

    def check_valid(self):
        try:
            fileset = self._get_fileset()
            with fileset:
                return True
        except (IOError, OSError, ValueError) as e:
            raise DataSetException("invalid dataset: %s" % e)

    def _get_num_partitions(self):
        """
        returns the number of partitions the dataset should be split into
        """
        # let's try to aim for 1024MB per partition
        res = max(1, self._filesize // (1024*1024*1024))
        return res

    def get_partitions(self):
<<<<<<< HEAD
        fileset = self._get_fileset()
        for part_slice, start, stop in Partition3D.make_slices(
                shape=self.shape,
                num_partitions=self._get_num_partitions()):
            yield Partition3D(
                stackheight=self._stackheight,
=======
        ds_slice = Slice(origin=(0, 0, 0, 0), shape=self.shape)
        partition_shape = self.partition_shape(
            datashape=self.shape,
            framesize=self._detector_size[0] * self._detector_size[1],
            dtype=self.dtype,
            target_size=256*1024*1024,
        )
        for pslice in ds_slice.subslices(partition_shape):
            # TODO: where should the tileshape be set? let the user choose for now
            yield RawFilePartition(
                tileshape=self._tileshape,
>>>>>>> 6f1dc4e3
                meta=self._meta,
                fileset=fileset,
                partition_slice=part_slice,
                start_frame=start,
                num_frames=stop - start,
                allow_mmap=not self._enable_direct,
            )

    def __repr__(self):
        return "<RawFileDataSet of %s shape=%s>" % (self.dtype, self.shape)<|MERGE_RESOLUTION|>--- conflicted
+++ resolved
@@ -71,9 +71,9 @@
 
 
 class RawFileDataSet(DataSet):
-<<<<<<< HEAD
     def __init__(self, path, scan_size, dtype, detector_size=None, enable_direct=False,
                  detector_size_raw=None, crop_detector_to=None, tileshape=None):
+        super().__init__()
         # handle backwards-compatability:
         if tileshape is not None:
             warnings.warn("tileshape argument is deprecated, ignored", DeprecationWarning)
@@ -97,20 +97,6 @@
         # maybe we can come up with something better. for now, set automatically.
         self._stackheight = None
 
-=======
-    def __init__(self, path, scan_size, dtype, detector_size_raw, crop_detector_to, tileshape=None):
-        super().__init__()
-        self._path = path
-        self._scan_size = tuple(scan_size)
-        assert len(detector_size_raw) == 2
-        self._detector_size_raw = tuple(detector_size_raw)  # example: (130, 128)
-        self._detector_size = tuple(crop_detector_to)                # example: (128, 128)
-        if tileshape is None:
-            # raw files are memory mapped -> works well with large tiles
-            # (actual tiles are then as large as the partitions)
-            tileshape = self._scan_size + self._detector_size
-        self._tileshape = tuple(tileshape)
->>>>>>> 6f1dc4e3
         self._sig_dims = len(self._detector_size)
         shape = Shape(self._scan_size + self._detector_size, sig_dims=self._sig_dims)
         self._meta = DataSetMeta(
@@ -155,30 +141,16 @@
         returns the number of partitions the dataset should be split into
         """
         # let's try to aim for 1024MB per partition
-        res = max(1, self._filesize // (1024*1024*1024))
+        res = max(self._cores, self._filesize // (1024*1024*1024))
         return res
 
     def get_partitions(self):
-<<<<<<< HEAD
         fileset = self._get_fileset()
         for part_slice, start, stop in Partition3D.make_slices(
                 shape=self.shape,
                 num_partitions=self._get_num_partitions()):
             yield Partition3D(
                 stackheight=self._stackheight,
-=======
-        ds_slice = Slice(origin=(0, 0, 0, 0), shape=self.shape)
-        partition_shape = self.partition_shape(
-            datashape=self.shape,
-            framesize=self._detector_size[0] * self._detector_size[1],
-            dtype=self.dtype,
-            target_size=256*1024*1024,
-        )
-        for pslice in ds_slice.subslices(partition_shape):
-            # TODO: where should the tileshape be set? let the user choose for now
-            yield RawFilePartition(
-                tileshape=self._tileshape,
->>>>>>> 6f1dc4e3
                 meta=self._meta,
                 fileset=fileset,
                 partition_slice=part_slice,
