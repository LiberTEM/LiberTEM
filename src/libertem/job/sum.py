--- conflicted
+++ resolved
@@ -22,12 +22,7 @@
             dest_dtype = 'float32'
         part = np.zeros(self.partition.meta.raw_shape.sig, dtype=dest_dtype)
         for data_tile in self.partition.get_tiles():
-<<<<<<< HEAD
-=======
-            data = data_tile.data
-            if data.dtype.kind in ('u', 'i'):
-                data = data.astype("float32")
->>>>>>> 20629550
+            data = data_tile.data.astype(dest_dtype)
             # sum over all navigation axes; for 2d this would be (0, 1), for 1d (0,) etc.:
             axis = tuple(range(data_tile.tile_slice.shape.nav.dims))
             result = data.sum(axis=axis)
