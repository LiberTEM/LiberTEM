{
  "files": {
    "main.css": "./static/static/css/main.c9f7af82.chunk.css",
    "main.js": "./static/static/js/main.c9e99d56.chunk.js",
    "main.js.map": "./static/static/js/main.c9e99d56.chunk.js.map",
    "runtime-main.js": "./static/static/js/runtime-main.96e0031a.js",
    "runtime-main.js.map": "./static/static/js/runtime-main.96e0031a.js.map",
    "static/css/2.7d8e1190.chunk.css": "./static/static/css/2.7d8e1190.chunk.css",
    "static/js/2.557f4ec0.chunk.js": "./static/static/js/2.557f4ec0.chunk.js",
    "static/js/2.557f4ec0.chunk.js.map": "./static/static/js/2.557f4ec0.chunk.js.map",
    "index.html": "./static/index.html",
    "precache-manifest.bd3642f65aa712d623582afcbbc8b74e.js": "./static/precache-manifest.bd3642f65aa712d623582afcbbc8b74e.js",
    "service-worker.js": "./static/service-worker.js",
    "static/css/2.7d8e1190.chunk.css.map": "./static/static/css/2.7d8e1190.chunk.css.map",
    "static/css/main.c9f7af82.chunk.css.map": "./static/static/css/main.c9f7af82.chunk.css.map",
    "static/js/2.557f4ec0.chunk.js.LICENSE.txt": "./static/static/js/2.557f4ec0.chunk.js.LICENSE.txt",
    "static/media/LiberTEM logo-medium.png": "./static/static/media/LiberTEM logo-medium.7999e0dc.png",
    "static/media/semantic.min.css": "./static/static/media/outline-icons.ef60a4f6.woff",
    "static/media/libertem_logo.png": "./static/static/media/libertem_logo.4ecbfe5d.png"
  },
  "entrypoints": [
    "static/js/runtime-main.96e0031a.js",
    "static/css/2.7d8e1190.chunk.css",
    "static/js/2.557f4ec0.chunk.js",
    "static/css/main.c9f7af82.chunk.css",
<<<<<<< HEAD
    "static/js/main.d2a87473.chunk.js"
=======
    "static/js/main.c9e99d56.chunk.js"
  ]
>>>>>>> 50835416
}<|MERGE_RESOLUTION|>--- conflicted
+++ resolved
@@ -23,10 +23,6 @@
     "static/css/2.7d8e1190.chunk.css",
     "static/js/2.557f4ec0.chunk.js",
     "static/css/main.c9f7af82.chunk.css",
-<<<<<<< HEAD
-    "static/js/main.d2a87473.chunk.js"
-=======
     "static/js/main.c9e99d56.chunk.js"
   ]
->>>>>>> 50835416
 }