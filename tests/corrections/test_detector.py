--- conflicted
+++ resolved
@@ -347,11 +347,7 @@
         print("Exclude: ", exclude)
 
         masks = sparse.DOK(sparse.zeros((20, ) + sig_dims, dtype=np.float64))
-<<<<<<< HEAD
-        indices = np.array([np.random.randint(low=0, high=s, size=s//2) for s in (20, ) + sig_dims], dtype=object)
-=======
         indices = [np.random.randint(low=0, high=s, size=s//2) for s in (20, ) + sig_dims]
->>>>>>> cb7daeb8
         for tup in zip(*indices):
             masks[tup] = 1
         masks = masks.to_coo()
